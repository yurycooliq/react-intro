--- conflicted
+++ resolved
@@ -8,13 +8,7 @@
 
 function App() {
   const { address } = useAccount();
-<<<<<<< HEAD
   const [view, setView] = useState<"initial" | "form" | "progress">("initial");
-=======
-  const [view, setView] = useState<
-    "initial" | "form" | "progress" | "completed"
-  >("initial");
->>>>>>> 763d80bc
   const [params, setParams] = useState<{
     currency: Currency;
     amount: string;
@@ -30,13 +24,8 @@
       setView("initial");
       return;
     }
-<<<<<<< HEAD
-    setView('form')
-  }, [address])
-=======
     setView("form");
   }, [address]);
->>>>>>> 763d80bc
 
   return (
     <Box
